--- conflicted
+++ resolved
@@ -523,25 +523,14 @@
         )
     }
 
-<<<<<<< HEAD
-    private fun Project.createBuildTasks(ext: PaperweightExtension, spigotTasks: SpigotTasks): TaskProvider<RemapJar> {
-=======
     private fun Project.createBuildTasks(parent: Project, spigotTasks: SpigotTasks): TaskProvider<RemapJar> {
->>>>>>> bbe536e5
         val shadowJar: TaskProvider<Jar> = tasks.named("shadowJar", Jar::class.java)
 
         val reobfJar by tasks.registering<RemapJar> {
             dependsOn(shadowJar)
             inputJar.fileProvider(shadowJar.map { it.outputs.files.singleFile })
 
-<<<<<<< HEAD
             mappingsFile.set(spigotTasks.patchMappings.flatMap { it.outputMappings })
-            // packageVersion.set(ext.versionPackage)
-=======
-            remapper.fileProvider(parent.configurations.named(Constants.REMAPPER_CONFIG).map { it.singleFile })
-
-            mappingsFile.set(spigotTasks.patchMappings.flatMap { it.outputMappingsReversed })
->>>>>>> bbe536e5
             fromNamespace.set(Constants.DEOBF_NAMESPACE)
             toNamespace.set(Constants.SPIGOT_NAMESPACE)
             remapper.fileProvider(rootProject.configurations.named(Constants.REMAPPER_CONFIG).map { it.singleFile })
